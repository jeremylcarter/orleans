﻿<?xml version="1.0"?>
<package xmlns="http://schemas.microsoft.com/packaging/2010/07/nuspec.xsd">
  <metadata>
    <id>Microsoft.Orleans.Client</id>
    <version>$version$</version>
    <title>Microsoft Orleans Client Libraries</title>
    <authors>Microsoft Research</authors>
    <owners>Microsoft,Orleans</owners>
    <projectUrl>https://github.com/dotnet/Orleans</projectUrl>
    <licenseUrl>https://github.com/dotnet/Orleans#license</licenseUrl>
    <iconUrl>https://raw.githubusercontent.com/jthelin/jthelin.github.io/master/images/Orleans-nuget.png</iconUrl>
    <summary>
      Collection of Microsoft Orleans libraries and files needed on the client.
    </summary>
    <description>
      Referencing this package is necessary for a client to communicate with an Orleans system.
    </description>
    <copyright>Copyright Microsoft 2015</copyright>
    <tags>Orleans Cloud-Computing Actor-Model Actors Distributed-Systems C# .NET</tags>
    <dependencies>
      <dependency id="Microsoft.Orleans.Core" version="1.0.5" />
      <dependency id="Microsoft.Orleans.OrleansAzureUtils" version="1.0.5" />
      <dependency id="Microsoft.Orleans.OrleansProviders" version="1.0.5" />
<<<<<<< HEAD
=======
      <dependency id="WindowsAzure.Storage" version="4.2.0.0" />
      <dependency id="Microsoft.WindowsAzure.ConfigurationManager" version="2.0.0.0" />
>>>>>>> 121d4d66
    </dependencies>
  </metadata>
  <files>
    <file src="ClientConfiguration.xml" target="content" />
    <file src="ClientInstall.ps1" target="tools\install.ps1" />
  </files>
</package><|MERGE_RESOLUTION|>--- conflicted
+++ resolved
@@ -21,11 +21,8 @@
       <dependency id="Microsoft.Orleans.Core" version="1.0.5" />
       <dependency id="Microsoft.Orleans.OrleansAzureUtils" version="1.0.5" />
       <dependency id="Microsoft.Orleans.OrleansProviders" version="1.0.5" />
-<<<<<<< HEAD
-=======
       <dependency id="WindowsAzure.Storage" version="4.2.0.0" />
       <dependency id="Microsoft.WindowsAzure.ConfigurationManager" version="2.0.0.0" />
->>>>>>> 121d4d66
     </dependencies>
   </metadata>
   <files>
